--- conflicted
+++ resolved
@@ -78,13 +78,8 @@
     "terser-webpack-plugin": "^1.2.3",
     "touch": "^3.1.0",
     "ts-node": "^8.1.0",
-<<<<<<< HEAD
-    "tslint": "^5.15.0",
+    "tslint": "^5.16.0",
     "tslint-config-lddubeau": "^4.1.0",
-=======
-    "tslint": "^5.16.0",
-    "tslint-config-lddubeau": "^2.1.0",
->>>>>>> 1319075d
     "typedoc": "^0.14.2",
     "typescript": "^3.4.4",
     "versync": "^4.1.0",
